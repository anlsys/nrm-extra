<<<<<<< HEAD
SUBDIRS = mpi powerwrapper_papi powerwrapper_variorum
=======
SUBDIRS = mpi omp
>>>>>>> 9a54ed38

COMMON_CFLAGS = @LIBNRM_CFLAGS@ -I$(top_srcdir)/src/common
COMMON_LDFLAGS = @LIBNRM_LIBS@

# default flags if none are specified
AM_CFLAGS = $(COMMON_CFLAGS)
AM_LDFLAGS = $(COMMON_LDFLAGS)

noinst_LTLIBRARIES = libcommon.la
noinst_HEADERS = common/extra.h
libcommon_la_SOURCES = common/extra.c

nrm_perfwrapper_SOURCES = perfwrapper/perfwrapper.c
nrm_perfwrapper_LDADD = libcommon.la
nrm_perfwrapper_CFLAGS = $(COMMON_CFLAGS) @PAPI_CFLAGS@
nrm_perfwrapper_LDFLAGS = $(COMMON_LDFLAGS) @PAPI_LIBS@

<<<<<<< HEAD
nrm_omp_SOURCES = omp/entrypoint.c \
                  nrm_omp_callbacks.c \
                  nrm_omp.h
nrm_omp_LDADD = libcommon.la
nrm_omp_CFLAGS = $(COMMON_CFLAGS) $(OPENMP_CFLAGS)
nrm_omp_LDFLAGS = $(COMMON_LDFLAGS) $(OPENMP_CFLAGS)

lib_LTLIBRARIES = libnrm-ompt.la
bin_PROGRAMS = nrm-perfwrapper
=======
nrm_power_papi_SOURCES = power-papi/nrmpower_papi.c
nrm_power_papi_LDADD = libcommon.la
nrm_power_papi_CFLAGS = $(COMMON_CFLAGS) @PAPI_CFLAGS@ @HWLOC_CFLAGS@
nrm_power_papi_LDFLAGS = $(COMMON_LDFLAGS) @PAPI_LIBS@ @HWLOC_LIBS@

nrm_power_variorum_SOURCES = power_variorum/nrmpower_variorum.c
nrm_power_variorum_LDADD = libcommon.la
nrm_power_variorum_CFLAGS = $(COMMON_CFLAGS) @VARIORUM_CFLAGS@ @HWLOC_CFLAGS@ @JANSSON_CFLAGS@
nrm_power_variorum_LDFLAGS = $(COMMON_LDFLAGS) @VARIORUM_LIBS@ @HWLOC_LIBS@ @JANSSON_LIBS@

bin_PROGRAMS = nrm-perfwrapper nrm-power-papi nrm-power-variorum
>>>>>>> 9a54ed38
<|MERGE_RESOLUTION|>--- conflicted
+++ resolved
@@ -1,8 +1,4 @@
-<<<<<<< HEAD
-SUBDIRS = mpi powerwrapper_papi powerwrapper_variorum
-=======
-SUBDIRS = mpi omp
->>>>>>> 9a54ed38
+SUBDIRS = mpi
 
 COMMON_CFLAGS = @LIBNRM_CFLAGS@ -I$(top_srcdir)/src/common
 COMMON_LDFLAGS = @LIBNRM_LIBS@
@@ -20,17 +16,6 @@
 nrm_perfwrapper_CFLAGS = $(COMMON_CFLAGS) @PAPI_CFLAGS@
 nrm_perfwrapper_LDFLAGS = $(COMMON_LDFLAGS) @PAPI_LIBS@
 
-<<<<<<< HEAD
-nrm_omp_SOURCES = omp/entrypoint.c \
-                  nrm_omp_callbacks.c \
-                  nrm_omp.h
-nrm_omp_LDADD = libcommon.la
-nrm_omp_CFLAGS = $(COMMON_CFLAGS) $(OPENMP_CFLAGS)
-nrm_omp_LDFLAGS = $(COMMON_LDFLAGS) $(OPENMP_CFLAGS)
-
-lib_LTLIBRARIES = libnrm-ompt.la
-bin_PROGRAMS = nrm-perfwrapper
-=======
 nrm_power_papi_SOURCES = power-papi/nrmpower_papi.c
 nrm_power_papi_LDADD = libcommon.la
 nrm_power_papi_CFLAGS = $(COMMON_CFLAGS) @PAPI_CFLAGS@ @HWLOC_CFLAGS@
@@ -41,5 +26,14 @@
 nrm_power_variorum_CFLAGS = $(COMMON_CFLAGS) @VARIORUM_CFLAGS@ @HWLOC_CFLAGS@ @JANSSON_CFLAGS@
 nrm_power_variorum_LDFLAGS = $(COMMON_LDFLAGS) @VARIORUM_LIBS@ @HWLOC_LIBS@ @JANSSON_LIBS@
 
-bin_PROGRAMS = nrm-perfwrapper nrm-power-papi nrm-power-variorum
->>>>>>> 9a54ed38
+nrm_omp_SOURCES = omp/entrypoint.c \
+                  nrm_omp_callbacks.c \
+                  nrm_omp.h
+
+nrm_omp_LDADD = libcommon.la
+nrm_omp_CFLAGS = $(COMMON_CFLAGS) $(OPENMP_CFLAGS)
+nrm_omp_LDFLAGS = $(COMMON_LDFLAGS) $(OPENMP_CFLAGS)
+
+lib_LTLIBRARIES = libnrm-ompt.la
+
+bin_PROGRAMS = nrm-perfwrapper nrm-power-papi nrm-power-variorum