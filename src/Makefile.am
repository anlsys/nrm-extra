<<<<<<< HEAD
SUBDIRS = mpi
=======
SUBDIRS = omp
>>>>>>> b319fb59

COMMON_CFLAGS = @LIBNRM_CFLAGS@ -I$(top_srcdir)/src/common
COMMON_LDFLAGS = @LIBNRM_LIBS@

# default flags if none are specified
AM_CFLAGS = $(COMMON_CFLAGS)
AM_LDFLAGS = $(COMMON_LDFLAGS)

noinst_LTLIBRARIES = libcommon.la
noinst_HEADERS = common/extra.h
libcommon_la_SOURCES = common/extra.c

nrm_perfwrapper_SOURCES = perfwrapper/perfwrapper.c
nrm_perfwrapper_LDADD = libcommon.la
nrm_perfwrapper_CFLAGS = $(COMMON_CFLAGS) @PAPI_CFLAGS@
nrm_perfwrapper_LDFLAGS = $(COMMON_LDFLAGS) @PAPI_LIBS@

nrm_power_papi_SOURCES = power_papi/nrmpower_papi.c
nrm_power_papi_LDADD = libcommon.la
nrm_power_papi_CFLAGS = $(COMMON_CFLAGS) @PAPI_CFLAGS@ @HWLOC_CFLAGS@
nrm_power_papi_LDFLAGS = $(COMMON_LDFLAGS) @PAPI_LIBS@ @HWLOC_LIBS@

nrm_power_variorum_SOURCES = power_variorum/nrmpower_variorum.c
nrm_power_variorum_LDADD = libcommon.la
nrm_power_variorum_CFLAGS = $(COMMON_CFLAGS) @VARIORUM_CFLAGS@ @HWLOC_CFLAGS@ @JANSSON_CFLAGS@
nrm_power_variorum_LDFLAGS = $(COMMON_LDFLAGS) @VARIORUM_LIBS@ @HWLOC_LIBS@ @JANSSON_LIBS@

<<<<<<< HEAD
lib_LTLIBRARIES = libnrm-ompt.la

libnrm_ompt_la_SOURCES = omp/entrypoint.c \
                  omp/nrm_omp_callbacks.c \
                  omp/nrm_omp.h

libnrm_ompt_la_LIBADD = libcommon.la
libnrm_ompt_la_CFLAGS = $(COMMON_CFLAGS) $(OPENMP_CFLAGS) @LIBNRM_CFLAGS@
libnrm_ompt_la_LDFLAGS = $(COMMON_LDFLAGS) $(OPENMP_CFLAGS) @LIBNRM_LIBS@
=======
lib_LTLIBRARIES = libnrm-pmpi.la

libnrm_pmpi_la_SOURCES = mpi/c_mpi_bindings.c \
mpi/f_mpi_bindings.c \
mpi/mpi_api.c \
mpi/nrm_mpi.h

libnrm_pmpi_la_LIBADD = libcommon.la
libnrm_pmpi_la_CFLAGS = @LIBNRM_CFLAGS@ $(COMMON_CFLAGS)
libnrm_pmpi_la_LDFLAGS = "-export-symbols-regex '^(MPI|mpi)_'" @MPILIBS@ @LIBNRM_LIBS@ $(COMMON_LDFLAGS)

CC=@MPICC@
>>>>>>> b319fb59

bin_PROGRAMS = nrm-perfwrapper nrm-power-papi nrm-power-variorum<|MERGE_RESOLUTION|>--- conflicted
+++ resolved
@@ -1,9 +1,3 @@
-<<<<<<< HEAD
-SUBDIRS = mpi
-=======
-SUBDIRS = omp
->>>>>>> b319fb59
-
 COMMON_CFLAGS = @LIBNRM_CFLAGS@ -I$(top_srcdir)/src/common
 COMMON_LDFLAGS = @LIBNRM_LIBS@
 
@@ -30,18 +24,7 @@
 nrm_power_variorum_CFLAGS = $(COMMON_CFLAGS) @VARIORUM_CFLAGS@ @HWLOC_CFLAGS@ @JANSSON_CFLAGS@
 nrm_power_variorum_LDFLAGS = $(COMMON_LDFLAGS) @VARIORUM_LIBS@ @HWLOC_LIBS@ @JANSSON_LIBS@
 
-<<<<<<< HEAD
-lib_LTLIBRARIES = libnrm-ompt.la
-
-libnrm_ompt_la_SOURCES = omp/entrypoint.c \
-                  omp/nrm_omp_callbacks.c \
-                  omp/nrm_omp.h
-
-libnrm_ompt_la_LIBADD = libcommon.la
-libnrm_ompt_la_CFLAGS = $(COMMON_CFLAGS) $(OPENMP_CFLAGS) @LIBNRM_CFLAGS@
-libnrm_ompt_la_LDFLAGS = $(COMMON_LDFLAGS) $(OPENMP_CFLAGS) @LIBNRM_LIBS@
-=======
-lib_LTLIBRARIES = libnrm-pmpi.la
+lib_LTLIBRARIES = libnrm-pmpi.la libnrm-ompt.la
 
 libnrm_pmpi_la_SOURCES = mpi/c_mpi_bindings.c \
 mpi/f_mpi_bindings.c \
@@ -53,6 +36,13 @@
 libnrm_pmpi_la_LDFLAGS = "-export-symbols-regex '^(MPI|mpi)_'" @MPILIBS@ @LIBNRM_LIBS@ $(COMMON_LDFLAGS)
 
 CC=@MPICC@
->>>>>>> b319fb59
+
+libnrm_ompt_la_SOURCES = omp/entrypoint.c \
+omp/nrm_omp_callbacks.c \
+omp/nrm_omp.h
+
+libnrm_ompt_la_LIBADD = libcommon.la
+libnrm_ompt_la_CFLAGS = $(COMMON_CFLAGS) $(OPENMP_CFLAGS) @LIBNRM_CFLAGS@
+libnrm_ompt_la_LDFLAGS = $(COMMON_LDFLAGS) $(OPENMP_CFLAGS) @LIBNRM_LIBS@
 
 bin_PROGRAMS = nrm-perfwrapper nrm-power-papi nrm-power-variorum