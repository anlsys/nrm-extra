--- conflicted
+++ resolved
@@ -35,7 +35,6 @@
 	return 0;
 }
 
-<<<<<<< HEAD
 int nrm_extra_create_name_ssu(const char *pattern,
                               const char *extra,
                               unsigned int idx,
@@ -53,8 +52,6 @@
 	return 0;
 }
 
-=======
->>>>>>> dfe2f00b
 int nrm_extra_find_allowed_scope(nrm_client_t *client,
                                  const char *toolname,
                                  nrm_scope_t **scope,
