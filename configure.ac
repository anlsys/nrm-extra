# see semver.org for version info
AC_INIT([nrm-extra],[0.1.0],[swann@anl.gov])

# are we in the right source dir ?
AC_CONFIG_SRCDIR([src/mpi/mpi_api.c])

# build artefacts in separate dir
AC_CONFIG_AUX_DIR([m4])
AC_CONFIG_MACRO_DIR([m4])

# automake should fail on any error
AM_INIT_AUTOMAKE([-Wall -Werror foreign subdir-objects 1.12])

# check for programs
AC_LANG([C])
AC_USE_SYSTEM_EXTENSIONS
AC_PROG_CC
AC_PROG_CC_C99
AC_PROG_CPP
AC_TYPE_SIZE_T
AC_TYPE_INTPTR_T

PKG_CHECK_MODULES([LIBNRM],[libnrm])
PKG_CHECK_MODULES([PAPI],[papi])
PKG_CHECK_MODULES([VARIORUM],[variorum])
PKG_CHECK_MODULES([JANSSON], [jansson])
PKG_CHECK_MODULES([HWLOC], [hwloc])
AX_MPI([], [AC_MSG_ERROR(MPI compiler needed but couldn't be found)])

AC_OPENMP
save_CFLAGS="$CFLAGS"
CFLAGS="$OPENMP_CFLAGS"
AC_CHECK_HEADER([omp-tools.h])
CFLAGS="$save_CFLAGS"

AC_LANG_PUSH([Fortran])

AC_PROG_FC
AC_FC_WRAPPERS
AX_MPI([], [AC_MSG_ERROR(MPI compiler needed but couldn't be found)])

AC_LANG_POP()

AM_PROG_AR

# check for libtool
LT_INIT
AC_SEARCH_LIBS([dlsym], [dl dld], [], [
  AC_MSG_ERROR([unable to find the dlsym() function])
])
AC_CHECK_LIB(m, ceil,,[AC_MSG_ERROR([missing libmath])])

AC_CONFIG_HEADERS([src/config.h])

AC_CONFIG_FILES([Makefile
		 src/Makefile
		 src/mpi/Makefile
<<<<<<< HEAD
         src/powerwrapper_papi/Makefile
         src/powerwrapper_variorum/Makefile
=======
		 src/omp/Makefile
>>>>>>> 9a54ed38
		 ctests/Makefile
		 ctests/mpi/Makefile
		 ctests/omp/Makefile
		 ftests/Makefile])
AC_OUTPUT<|MERGE_RESOLUTION|>--- conflicted
+++ resolved
@@ -55,12 +55,6 @@
 AC_CONFIG_FILES([Makefile
 		 src/Makefile
 		 src/mpi/Makefile
-<<<<<<< HEAD
-         src/powerwrapper_papi/Makefile
-         src/powerwrapper_variorum/Makefile
-=======
-		 src/omp/Makefile
->>>>>>> 9a54ed38
 		 ctests/Makefile
 		 ctests/mpi/Makefile
 		 ctests/omp/Makefile
