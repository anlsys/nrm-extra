# see semver.org for version info
AC_INIT([nrm-extra],[0.1.0],[swann@anl.gov])

# are we in the right source dir ?
AC_CONFIG_SRCDIR([src/mpi/mpi_api.c])

# build artefacts in separate dir
AC_CONFIG_AUX_DIR([m4])
AC_CONFIG_MACRO_DIR([m4])

# automake should fail on any error
AM_INIT_AUTOMAKE([-Wall -Werror foreign subdir-objects 1.12])

# check for programs
AC_LANG([C])
AC_USE_SYSTEM_EXTENSIONS
AC_PROG_CC
AC_PROG_CC_C99
AC_PROG_CPP
AC_TYPE_SIZE_T
AC_TYPE_INTPTR_T

PKG_CHECK_MODULES([LIBNRM],[libnrm])
PKG_CHECK_MODULES([PAPI],[papi])
PKG_CHECK_MODULES([VARIORUM],[variorum])
PKG_CHECK_MODULES([JANSSON], [jansson])
PKG_CHECK_MODULES([HWLOC], [hwloc])
AX_MPI([], [AC_MSG_ERROR(MPI compiler needed but couldn't be found)])

AC_OPENMP
save_CFLAGS="$CFLAGS"
CFLAGS="$OPENMP_CFLAGS"
AC_CHECK_HEADER([omp-tools.h])
CFLAGS="$save_CFLAGS"

AC_LANG_PUSH([Fortran])

AC_PROG_FC
AC_FC_WRAPPERS
AX_MPI([], [AC_MSG_ERROR(MPI compiler needed but couldn't be found)])

AC_LANG_POP()

AM_PROG_AR

# check for libtool
LT_INIT
AC_SEARCH_LIBS([dlsym], [dl dld], [], [
  AC_MSG_ERROR([unable to find the dlsym() function])
])
AC_CHECK_LIB(m, ceil,,[AC_MSG_ERROR([missing libmath])])

AC_CONFIG_HEADERS([src/config.h])

AC_CONFIG_FILES([Makefile
		 src/Makefile
		 src/mpi/Makefile
		 src/omp/Makefile
<<<<<<< HEAD
=======
         src/powerwrapper_papi/Makefile
>>>>>>> f7bc7555
         src/powerwrapper_variorum/Makefile
		 ctests/Makefile
		 ctests/mpi/Makefile
		 ctests/omp/Makefile
		 ftests/Makefile])
AC_OUTPUT<|MERGE_RESOLUTION|>--- conflicted
+++ resolved
@@ -56,11 +56,7 @@
 		 src/Makefile
 		 src/mpi/Makefile
 		 src/omp/Makefile
-<<<<<<< HEAD
-=======
-         src/powerwrapper_papi/Makefile
->>>>>>> f7bc7555
-         src/powerwrapper_variorum/Makefile
+         	 src/powerwrapper_variorum/Makefile
 		 ctests/Makefile
 		 ctests/mpi/Makefile
 		 ctests/omp/Makefile
